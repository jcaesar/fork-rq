extern crate ansi_term;
extern crate docopt;
extern crate env_logger;
#[macro_use]
extern crate log;
extern crate nix;
extern crate protobuf;
#[macro_use(rq_git_version)]
extern crate record_query;
extern crate rustc_serialize;
extern crate serde_protobuf;
extern crate v8;

use record_query as rq;
use std::env;
use std::fs;
use std::io;
use std::path;

const VERSION: &'static str = rq_git_version!();

#[cfg_attr(rustfmt, rustfmt_skip)]
pub const DOCOPT: &'static str = concat!("
rq - record query ", rq_git_version!(), "

A tool for manipulating data records.

Records are read from stdin, processed, and written to stdout.  The tool accepts
a query in the custom rq query language as its main command-line arguments.

See https://github.com/dflemstr/rq for in-depth documentation.

Usage:
  rq (--help|--version)
  rq [-j|-a|-c|-h|-m|-p <type>|-r|-t|-y] [-J|-A <type>|-C|-H|-M|-P <type>|-R|-T|-Y] [--format <format>] [-l <spec>|-q] [--trace] [--] [<query>]
  rq [-l <spec>|-q] [--trace] protobuf add <schema> [--base <path>]

Options:
  --help
      Show this screen.
  --version
      Show the program name and version.

  -j, --input-json
      Input is white-space separated JSON values (default).
  -J, --output-json
      Output should be formatted as JSON values (default).
  -a, --input-avro
      Input is an Apache Avro container file.
  -A <type>, --output-avro <type>
      Output should be formatted as Apache Avro messages.
  -c, --input-cbor
      Input is a series of CBOR values.
  -C, --output-cbor
      Output is a series of CBOR values.
  -h, --input-hjson
      Input is a HJSON document.
  -H, --output-hjson
      Output should be formatted as HJSON values.
  -m, --input-message-pack
      Input is formatted as MessagePack.
  -M, --output-message-pack
      Output should be formatted as MessagePack values.
  -p <type>, --input-protobuf <type>
      Input is a single protocol buffer object.  The argument refers to the
      fully qualified name of the message type (including the leading '.').
  -P <type>, --output-protobuf <type>
      Output should be formatted as protocol buffer objects.  The argument
      refers to the fully qualified name of the message type (including the
      leading '.').
  -r, --input-raw
      Input is plain text.
  -R, --output-raw
      Output should be formatted as plain text.
  -t, --input-toml
      Input is formatted as TOML document.
  -T, --output-toml
      Output should be formatted as TOML document.
  -y, --input-yaml
      Input is a series of YAML documents.
  -Y, --output-yaml
      Output should be formatted as YAML documents.

  --format <format>
      Force stylistic output formatting.  Can be one of 'compact',
      'readable' (with color) or 'indented' (without color) and the default is
      inferred from the terminal environment.

  <query>
      A query indicating how to transform each record.

  --base <path>
      Directories are significant when dealing with protocol buffer
      schemas.  This specifies the base directory used to normalize schema
      file paths [default: .]

  -l <spec>, --log <spec>
      Configure logging using the supplied specification, in the format of
      `env_logger`, for example `rq=info,v8=trace`.
      See: https://doc.rust-lang.org/log/env_logger
  --trace
      Enable (back)trace output on error.
  -q, --quiet
      Log nothing.
");

#[derive(Debug, RustcDecodable)]
pub struct Args {
    pub arg_query: String,
    pub arg_schema: String,
    pub cmd_add: bool,
    pub cmd_protobuf: bool,
    pub flag__: bool,
    pub flag_base: Option<String>,
    pub flag_format: Option<Format>,
    pub flag_help: bool,
    pub flag_input_avro: bool,
    pub flag_input_cbor: bool,
    pub flag_input_hjson: bool,
    pub flag_input_json: bool,
    pub flag_input_raw: bool,
    pub flag_input_message_pack: bool,
    pub flag_input_protobuf: Option<String>,
    pub flag_input_toml: bool,
    pub flag_input_yaml: bool,
    pub flag_log: Option<String>,
    pub flag_output_avro: Option<String>,
    pub flag_output_cbor: bool,
    pub flag_output_hjson: bool,
    pub flag_output_json: bool,
    pub flag_output_raw: bool,
    pub flag_output_message_pack: bool,
    pub flag_output_protobuf: Option<String>,
    pub flag_output_toml: bool,
    pub flag_output_yaml: bool,
    pub flag_quiet: bool,
    pub flag_trace: bool,
    pub flag_version: bool,
}

#[derive(Clone, Copy, Debug, Eq, Ord, PartialEq, PartialOrd, RustcDecodable)]
pub enum Format {
    Compact,
    Readable,
    Indented,
}

fn main() {
    let paths = rq::config::Paths::new().unwrap();

    let args: Args = docopt::Docopt::new(DOCOPT)
        .unwrap()
        .version(Some(VERSION.to_owned()))
        .decode()
        .unwrap_or_else(|e| handle_docopt_error(&paths, e));

    setup_log(args.flag_log.as_ref().map(String::as_ref), args.flag_quiet);

    main_with_args(&args, &paths).unwrap_or_else(|e| log_error(&args, e));
}

fn main_with_args(args: &Args, paths: &rq::config::Paths) -> rq::error::Result<()> {
    if args.cmd_protobuf {
        if args.cmd_add {
            let schema = path::Path::new(&args.arg_schema);
            let base = path::Path::new(if let Some(ref b) = args.flag_base {
                b.as_str()
            } else {
                "."
            });
            rq::proto_index::add_file(&paths, base, schema)
        } else {
            unreachable!()
        }
    } else {
        run(&args, &paths)
    }
}

fn run(args: &Args, paths: &rq::config::Paths) -> rq::error::Result<()> {

    let stdin = io::stdin();
    let mut input = stdin.lock();

    if let Some(ref name) = args.flag_input_protobuf {
        let proto_descriptors = try!(load_descriptors(&paths));
        let stream = protobuf::CodedInputStream::new(&mut input);
        let source = try!(rq::value::protobuf::source(&proto_descriptors, name, stream));
        run_source(args, paths, source)
    } else if args.flag_input_avro {
        let source = try!(rq::value::avro::source(&mut input));
        run_source(args, paths, source)
    } else if args.flag_input_cbor {
        let source = rq::value::cbor::source(&mut input);
        run_source(args, paths, source)
    } else if args.flag_input_message_pack {
        let source = rq::value::messagepack::source(&mut input);
        run_source(args, paths, source)
    } else if args.flag_input_hjson {
        Err(rq::error::Error::unimplemented("hjson deserialization (waiting for serde 0.9.0 \
                                             support)"
            .to_owned()))
    } else if args.flag_input_toml {
        let source = try!(rq::value::toml::source(&mut input));
        run_source(args, paths, source)
    } else if args.flag_input_yaml {
        let source = rq::value::yaml::source(&mut input);
        run_source(args, paths, source)
    } else if args.flag_input_raw {
        let source = rq::value::raw::source(&mut input);
        run_source(args, paths, source)
    } else {
        if !args.flag_input_json && !try!(has_ran_help(paths)) {
            warn!("You started rq without any input flags, which puts it in JSON input mode.");
            warn!("It's now waiting for JSON input, which might not be what you wanted.");
            warn!("Specify (-j|--input-json) explicitly or run rq --help once to suppress this \
                   warning.");
        }
        let source = rq::value::json::source(&mut input);
        run_source(args, paths, source)
    }
}

fn run_source<I>(args: &Args, paths: &rq::config::Paths, source: I) -> rq::error::Result<()>
    where I: rq::value::Source
{
    let mut output = io::stdout();

    let format = args.flag_format.unwrap_or_else(infer_format);

    macro_rules! dispatch_format {
        ($compact:expr, $readable:expr, $indented:expr) => {
            match format {
                Format::Compact => {
                    let sink = $compact(&mut output);
                    run_source_sink(args, paths, source, sink)
                }
                Format::Readable => {
                    let sink = $readable(&mut output);
                    run_source_sink(args, paths, source, sink)
                }
                Format::Indented => {
                    let sink = $indented(&mut output);
                    run_source_sink(args, paths, source, sink)
                }
            }
        }
    }

    if let Some(_) = args.flag_output_protobuf {
        Err(rq::error::Error::unimplemented("protobuf serialization".to_owned()))
    } else if let Some(_) = args.flag_output_avro {
        Err(rq::error::Error::unimplemented("avro serialization".to_owned()))
    } else if args.flag_output_cbor {
        let sink = rq::value::cbor::sink(&mut output);
        run_source_sink(args, paths, source, sink)
    } else if args.flag_output_message_pack {
        let sink = rq::value::messagepack::sink(&mut output);
        run_source_sink(args, paths, source, sink)
    } else if args.flag_output_hjson {
        Err(rq::error::Error::unimplemented("hjson serialization (waiting for serde 0.9.0 \
                                             support)"
            .to_owned()))
    } else if args.flag_output_toml {
        // TODO: add TOML ugly printing eventually; now it's always "readable"
        dispatch_format!(rq::value::toml::sink, rq::value::toml::sink, rq::value::toml::sink)
    } else if args.flag_output_yaml {
        // TODO: add YAML ugly printing eventually; now it's always "readable"
<<<<<<< HEAD
        dispatch_format!(rq::value::yaml::sink, rq::value::yaml::sink, rq::value::yaml::sink)
=======
        dispatch_format!(rq::value::yaml::sink, rq::value::yaml::sink)
    } else if args.flag_output_raw {
        let sink = rq::value::raw::sink(&mut output);
        run_source_sink(args, paths, source, sink)
>>>>>>> e17a0c44
    } else {
        dispatch_format!(rq::value::json::sink_compact,
                         rq::value::json::sink_readable,
                         rq::value::json::sink_indented)
    }
}

fn run_source_sink<I, O>(args: &Args,
                         _paths: &rq::config::Paths,
                         source: I,
                         sink: O)
                         -> rq::error::Result<()>
    where I: rq::value::Source,
          O: rq::value::Sink
{
    let query = if args.arg_query.is_empty() {
        rq::query::Query::empty()
    } else {
        try!(rq::query::Query::parse(&args.arg_query))
    };

    record_query::run_query(&query, source, sink)
}

fn load_descriptors(paths: &rq::config::Paths)
                    -> rq::error::Result<serde_protobuf::descriptor::Descriptors> {
    let descriptors_proto = try!(rq::proto_index::compile_descriptor_set(paths));
    Ok(serde_protobuf::descriptor::Descriptors::from_proto(&descriptors_proto))
}

fn infer_format() -> Format {
    use nix::unistd;
    use nix::sys::ioctl;

    if unistd::isatty(ioctl::libc::STDOUT_FILENO).unwrap_or(false) {
        Format::Readable
    } else {
        Format::Compact
    }
}

fn has_ran_help(paths: &rq::config::Paths) -> rq::error::Result<bool> {
    paths.find_config("has-ran-help").map(|v| !v.is_empty()).map_err(From::from)
}

fn set_ran_help(paths: &rq::config::Paths) -> rq::error::Result<()> {
    let file = paths.preferred_config("has-ran-help");

    if let Some(parent) = file.parent() {
        try!(fs::create_dir_all(parent));
    }

    try!(fs::File::create(&file));

    Ok(())
}

fn handle_docopt_error(paths: &rq::config::Paths, e: docopt::Error) -> ! {
    if !e.fatal() {
        set_ran_help(paths).unwrap();
    }

    e.exit()
}

fn log_error(args: &Args, error: rq::error::Error) {
    use record_query::error::ErrorKind;

    match *error.kind() {
        ErrorKind::Msg(ref m) => error!("{}", m),
        ErrorKind::V8(v8::error::ErrorKind::Javascript(ref msg, ref stack_trace)) => {
            error!("Error while executing JavaScript: {}", msg);

            for line in format!("{}", stack_trace).lines() {
                error!("{}", line);
            }
        },
        _ => {
            let main_str = format!("{}", error);
            let mut main_lines = main_str.lines();
            error!("Encountered: {}", main_lines.next().unwrap());
            for line in main_lines {
                error!("  {}", line);
            }
            for e in error.iter().skip(1) {
                let sub_str = format!("{}", e);
                let mut sub_lines = sub_str.lines();
                error!("Caused by: {}", sub_lines.next().unwrap());
                for line in sub_lines {
                    error!("  {}", line);
                }
            }
        },
    }

    if args.flag_trace || env::var("RUST_BACKTRACE").as_ref().map(String::as_str) == Ok("1") {
        error!("");
        if let Some(backtrace) = error.backtrace() {
            error!("Backtrace:");
            for line in format!("{:?}", backtrace).lines() {
                error!("  {}", line);
            }
        } else {
            error!("(No backtrace available)");
        }
    } else {
        error!("(Re-run with --trace or RUST_BACKTRACE=1 for a backtrace)");
    }
}

fn setup_log(spec: Option<&str>, quiet: bool) {
    use log::LogLevelFilter;

    let mut builder = env_logger::LogBuilder::new();

    if quiet {
        builder.filter(None, LogLevelFilter::Off);
    } else if let Some(s) = spec {
        builder.parse(s);
    } else if let Ok(s) = env::var("RUST_LOG") {
        builder.parse(&s);
    } else {
        builder.filter(None, LogLevelFilter::Info);
    };

    builder.format(format_log_record);

    builder.init().unwrap();
}

fn format_log_record(record: &log::LogRecord) -> String {
    use ansi_term::ANSIStrings;
    use ansi_term::Colour;
    use ansi_term::Style;
    use log::LogLevel;
    use nix::unistd;
    use nix::sys::ioctl;

    if unistd::isatty(ioctl::libc::STDERR_FILENO).unwrap_or(false) {
        let normal = Style::new();
        let (front, back) = match record.level() {
            LogLevel::Error => (Colour::Red.normal(), Colour::Red.dimmed()),
            LogLevel::Warn => (Colour::Yellow.normal(), Colour::Yellow.dimmed()),
            LogLevel::Info => (Colour::Blue.normal(), Colour::Blue.dimmed()),
            LogLevel::Debug => (Colour::Purple.normal(), Colour::Purple.dimmed()),
            LogLevel::Trace => (Colour::White.dimmed(), Colour::Black.normal()),
        };

        let strings = &[back.paint("["),
                        front.paint(format!("{}", record.level())),
                        back.paint("]"),
                        normal.paint(" "),
                        back.paint("["),
                        front.paint(record.location().module_path()),
                        back.paint("]"),
                        normal.paint(" "),
                        front.paint(format!("{}", record.args()))];

        format!("{}", ANSIStrings(strings))
    } else {
        format!("[{}] [{}] {}",
                record.level(),
                record.location().module_path(),
                record.args())
    }

}

#[cfg(test)]
mod test {

    use docopt;
    use super::*;

    fn parse_args(args: &[&str]) -> Args {
        let a = docopt::Docopt::new(DOCOPT)
            .unwrap()
            .argv(args)
            .decode()
            .unwrap();
        println!("{:?}", a);
        a
    }

    #[test]
    fn test_docopt_kitchen_sink() {
        let a = parse_args(&["rq", "-l", "info", "-jP", ".foo.Bar", "select x"]);
        assert!(a.flag_input_json);
        assert_eq!(a.flag_output_protobuf, Some(".foo.Bar".to_owned()));
        assert_eq!(a.flag_log, Some("info".to_owned()));
        assert_eq!(a.arg_query, "select x");
    }

    #[test]
    fn test_docopt_no_args() {
        parse_args(&["rq"]);
    }

    #[test]
    #[cfg_attr(all(target_arch = "x86", target_pointer_width = "32", target_env = "musl"), ignore)]
    #[should_panic(expected = "Help")]
    fn test_docopt_help() {
        parse_args(&["rq", "--help"]);
    }

    #[test]
    fn test_docopt_version() {
        let a = parse_args(&["rq", "--version"]);
        assert!(a.flag_version);
    }

    #[test]
    fn test_docopt_input_json() {
        let a = parse_args(&["rq", "-j"]);
        assert!(a.flag_input_json);
    }

    #[test]
    fn test_docopt_input_json_long() {
        let a = parse_args(&["rq", "--input-json"]);
        assert!(a.flag_input_json);
    }

    #[test]
    fn test_docopt_output_json() {
        let a = parse_args(&["rq", "-J"]);
        assert!(a.flag_output_json);
    }

    #[test]
    fn test_docopt_output_json_long() {
        let a = parse_args(&["rq", "--output-json"]);
        assert!(a.flag_output_json);
    }

    #[test]
    fn test_docopt_input_raw() {
        let a = parse_args(&["rq", "-r"]);
        assert!(a.flag_input_raw);
    }

    #[test]
    fn test_docopt_input_raw_long() {
        let a = parse_args(&["rq", "--input-raw"]);
        assert!(a.flag_input_raw);
    }

    #[test]
    fn test_docopt_output_raw() {
        let a = parse_args(&["rq", "-R"]);
        assert!(a.flag_output_raw);
    }

    #[test]
    fn test_docopt_output_raw_long() {
        let a = parse_args(&["rq", "--output-raw"]);
        assert!(a.flag_output_raw);
    }

    #[test]
    fn test_docopt_input_cbor() {
        let a = parse_args(&["rq", "-c"]);
        assert!(a.flag_input_cbor);
    }

    #[test]
    fn test_docopt_input_cbor_long() {
        let a = parse_args(&["rq", "--input-cbor"]);
        assert!(a.flag_input_cbor);
    }

    #[test]
    fn test_docopt_output_cbor() {
        let a = parse_args(&["rq", "-C"]);
        assert!(a.flag_output_cbor);
    }

    #[test]
    fn test_docopt_output_cbor_long() {
        let a = parse_args(&["rq", "--output-cbor"]);
        assert!(a.flag_output_cbor);
    }

    #[test]
    fn test_docopt_input_protobuf() {
        let a = parse_args(&["rq", "-p", ".foo.Bar"]);
        assert_eq!(a.flag_input_protobuf, Some(".foo.Bar".to_owned()));
    }

    #[test]
    fn test_docopt_input_protobuf_long() {
        let a = parse_args(&["rq", "--input-protobuf", ".foo.Bar"]);
        assert_eq!(a.flag_input_protobuf, Some(".foo.Bar".to_owned()));
    }

    #[test]
    fn test_docopt_output_protobuf() {
        let a = parse_args(&["rq", "-P", ".foo.Bar"]);
        assert_eq!(a.flag_output_protobuf, Some(".foo.Bar".to_owned()));
    }

    #[test]
    fn test_docopt_output_protobuf_long() {
        let a = parse_args(&["rq", "--output-protobuf", ".foo.Bar"]);
        assert_eq!(a.flag_output_protobuf, Some(".foo.Bar".to_owned()));
    }

    #[test]
    #[cfg_attr(all(target_arch = "x86", target_pointer_width = "32", target_env = "musl"), ignore)]
    #[should_panic(expected = "NoMatch")]
    fn test_docopt_input_conflict() {
        parse_args(&["rq", "-jc"]);
    }

    #[test]
    #[cfg_attr(all(target_arch = "x86", target_pointer_width = "32", target_env = "musl"), ignore)]
    #[should_panic(expected = "NoMatch")]
    fn test_docopt_output_conflict() {
        parse_args(&["rq", "-JC"]);
    }

    #[test]
    fn test_docopt_protobuf_add_schema() {
        let a = parse_args(&["rq", "-l", "info", "protobuf", "add", "schema.proto"]);
        assert_eq!(a.flag_log, Some("info".to_owned()));
        assert!(a.cmd_protobuf);
        assert!(a.cmd_add);
        assert_eq!(a.arg_schema, "schema.proto");
    }

    #[test]
    fn test_docopt_format_compact() {
        let a = parse_args(&["rq", "--format", "compact"]);
        assert_eq!(a.flag_format, Some(Format::Compact));
    }

    #[test]
    fn test_docopt_format_readable() {
        let a = parse_args(&["rq", "--format", "readable"]);
        assert_eq!(a.flag_format, Some(Format::Readable));
    }

    #[test]
    fn test_docopt_format_indented() {
        let a = parse_args(&["rq", "--format", "indented"]);
        assert_eq!(a.flag_format, Some(Format::Indented));
    }
}<|MERGE_RESOLUTION|>--- conflicted
+++ resolved
@@ -266,14 +266,10 @@
         dispatch_format!(rq::value::toml::sink, rq::value::toml::sink, rq::value::toml::sink)
     } else if args.flag_output_yaml {
         // TODO: add YAML ugly printing eventually; now it's always "readable"
-<<<<<<< HEAD
         dispatch_format!(rq::value::yaml::sink, rq::value::yaml::sink, rq::value::yaml::sink)
-=======
-        dispatch_format!(rq::value::yaml::sink, rq::value::yaml::sink)
     } else if args.flag_output_raw {
         let sink = rq::value::raw::sink(&mut output);
         run_source_sink(args, paths, source, sink)
->>>>>>> e17a0c44
     } else {
         dispatch_format!(rq::value::json::sink_compact,
                          rq::value::json::sink_readable,
